--- conflicted
+++ resolved
@@ -37,13 +37,8 @@
 run_simulation_study_no_covariates_parallel <- function() {
   set.seed(12345)
   
-<<<<<<< HEAD
-  num_simulations <- 1000
-  sim_length <- 1000
-=======
   num_simulations <- 5
   sim_length <- 10
->>>>>>> 3cb322b8
   progress_print_frequency <- max(1, floor(num_simulations / 10))
   
   cat("Starting INGARCH simulation study (without covariates) - PARALLEL EXECUTION.\n")
@@ -96,11 +91,7 @@
   task_max.p <- 7
   task_max.q <- 7
   task_max.order_stepwise <- 5
-<<<<<<< HEAD
-  task_max.order_grid <- 14
-=======
   task_max.order_grid <- 2
->>>>>>> 3cb322b8
   task_distribution <- "nbinom"
   task_link <- "log"
   task_ic <- "aic"
